# Collection of Testcases for Ramath
# @(#) $Id: simple.tests 955 2012-06-05 07:22:59Z gfis $
# 2018-01-24: some moved to util.tests
# 2015-11-16: Groebner bases moved to ideal.tests
# 2014-04-05, Dr. Georg Fischer: extracted from all.tests
#-----------------------------------
# Caution:
# (1) Adjust the following line: URL where Ramath was deployed
URL=http://localhost:8080/ramath/servlet
# (2) Adjust the following line: default commandline arguments
ARGS=
#======================================================================
ECHO 000
#-------------------------
# EEC array generation
PACKAGE=org.teherba.ramath

TEST E02 EEC 2,2,1
CALL EulersExtendedConjecture run 512 2 2 1

TEST E03 EEC 3,3,1
CALL EulersExtendedConjecture run 256 3 3 1

TEST E04 EEC 4,4,1
CALL EulersExtendedConjecture run 256 4 4 1

TEST E05 EEC 5,5,1
CALL EulersExtendedConjecture run 32  5 5 1

TEST E06 generate from Vieta's formula
CALL EulersExtendedConjecture vieta3   1024 3 4

TEST E07 generate from Korneck's formula
CALL EulersExtendedConjecture korneck3 4096 3 4

TEST E08 generate from Dutch's formula 1
CALL EulersExtendedConjecture dutch1   4096 3 8

TEST E09 generate from Dutch's formula 2
CALL EulersExtendedConjecture dutch2   4096 3 8

TEST E10 generate from Choudhry's formula
CALL EulersExtendedConjecture choud    4096 3 4

#-------------------------------------------------
# Generating Identities
PACKAGE=org.teherba.ramath

TEST H01 Simple linear attempt x1
CALL ParameterExhauster x1 -l 6

TEST H02 Quadratic univariate x2
CALL ParameterExhauster x2 -l 7

TEST H03 Quadratic bivariate xy2
CALL ParameterExhauster xy2 -l 7

TEST H04 Quadratic bivariate x210y210
CALL ParameterExhauster x210y210 -l 3

TEST H05 Cubic univariate x3
CALL ParameterExhauster x3 -l 3

# TEST H06 Cubic univariate x3
# CALL ParameterExhauster x3 -l 4
#
# TEST H07 Cubic univariate x3
# CALL ParameterExhauster x3 -l 5

# TEST H15 Generate for H05
# CALL PowerSumGenerator -l 5 -f test/H05.sort.tmp

# TEST H16 Generate for H06
# CALL PowerSumGenerator -l 5 -f test/H06.sort.tmp

#-------------------------------------------------
# Continued Fraction Tests
PACKAGE=org.teherba.ramath

TEST CF1 continued fraction: sqrt
CALL ContinuedFraction -sqrt 1947

TEST CF2 continued fraction: Pell equation
CALL ContinuedFraction -pell 1947

TEST CF3 continued fraction of e
DATA
 2.718281828459045235360287471
 35266249775724709369995957496696762772407
 663035354759457138217852516642742746639193200305992181741360027482234
 93348905414085151150263440892702877807403983408368897113419263142110356543
CALL ContinuedFraction -cf -f $(DATA)

TEST CF4 continued fraction of sqrt(114)
DATA
 10.677078252031311210811523965595710626282287769
 46058011397810604284900898365140801704064843595778374
CALL ContinuedFraction -cf -f $(DATA)

TEST CF5 continued fraction of gamma
DATA
 0.577215664901532860606512090082402431042159335939923598805767234884867726777664670936947063291746749
CALL ContinuedFraction -cf -f $(DATA)

TEST CF6 continued fraction of kintchine100
DATA
 2.685452001065306445309714835481795693820382293994462953051152345
 55721885953715200280114117493184769799515
CALL ContinuedFraction -cf -f $(DATA)

TEST CF7 continued fraction of kintchine1024
# 1024 digits: Pflouffe, http://www.worldwideschool.org/library/books/sci/math/MiscellaneousMathematicalConstants/chap50.html
DATA
 2.685452001065306445309714835481795693820382293994462953051152345
 5572188595371520028011411749318476979951534659052880900828976777
 1641096305179253348325966838185231542133211949962603932852204481
 9409618068664166428930847788062036073705350103367263357728904990
 4270702723451702625237023545810686318501032374655803775026442524
 8528694682341899491573066189872079941372355000579357366989339508
 7902124464207528974145914769301844905060179349938522547040420337
 7985639831015709022233910000220772509651332460444439191691460859
 6823482128324622829271012690697418234847767545734898625420339266
 2351862086778136650969658314699527183744805401219536666604964826
 9890827548115254721177330319675947383719393578106059230401890711
 3496246737068412217946810740608918276695667117166837405904739368
 8095345048999704717639045134323237715103219651503824698888324870
 9353994696082647818120566349467125784366645797409778483662049777
 7486827656970871631929385128993141995186116737926546205635059513
 8571376169712687229980532767327871051376395637190231452890030581
CALL ContinuedFraction -cf -f $(DATA)

TEST CF8 continued fraction from b-file
# sqrt(114)
DATA
1 1
2 2
3 10
4 2
5 1
6 20
7 1
8 2
9 10
10 2
11 1
12 20
13 1
14 2
15 10
16 2
CALL ContinuedFraction -eval $(DATA)

TEST CF9 continued fraction: Pell equation
CALL ContinuedFraction -pell 109

TEST CFA continued fraction: sqrt(cube)
CALL ContinuedFraction -cube 32
<<<<<<< HEAD

TEST CFB continued fraction of b-file of A072036
DATA
1 1
0 1
1 30
2 2
3 29
4 3
5 28
6 4
7 567
8 888
9 887
10 886
# 11 1253
# 12 5
# 13 24
# 14 376
# 15 23
# 16 575
# 17 22
# 18 374
# 19 6
CALL ContinuedFraction -eval $(DATA)
      
TEST CFC A199714
DATA
# A199714 (b-file synthesized from sequence entry)
# 1 0
2 9
3 23
4 30
5 35
6 49
7 58
8 73
9 94
CALL ContinuedFraction -eval $(DATA)
      
#--------------------------------
# PrimeFactorization
PACKAGE=org.teherba.ramath

TEST FP1 PrimeFactorization 2
CALL     PrimeFactorization 2

TEST FP2 PrimeFactorization 60
CALL     PrimeFactorization 60
=======
>>>>>>> 0f566092

TEST CFD continued fraction A112273     
DATA
1 1
1 5
2 15
3 365
4 945
CALL ContinuedFraction -eval $(DATA)

TEST CFE continued fraction A115603           
DATA
1 1
2 10
3 14
4 30
CALL ContinuedFraction -eval $(DATA)

TEST CFF continued fraction A199714           
DATA
1 0
2 9
3 23
4 30
5 35
6 49
7 58
8 73
9 94
CALL ContinuedFraction -eval $(DATA)
# 0, 9, 23, 30, 35, 49, 58, 73, 94
#-------------------------------
# Mixed Tests
PACKAGE=org.teherba.ramath

TEST R01 BigRational
CALL BigRational

TEST R02 limiting corridor
CALL Corridor 3

TEST R03 generate some a^3 + b^3 + c^3 = d^3
CALL Ferm3

TEST R04 Series which computes Euler's number 2.718281828459045235360287471...
CALL Series
#-----------------------------------
PACKAGE=org.teherba.ramath

TEST X01 - expand Pythagoras for a^2 + b^2 = c^2; 0=0
DATA
+ (m^2 - n^2)^2
+ (2*m*n    )^2
- (m^2 + n^2)^2
CALL ParameterEquation -expand -f $(DATA) -l 8 -w 2 -e 2 -t Pythagoras.X01
TEST X01S - sort
SORT test/X01.this.tst

TEST X02 - expand Korneck plus "K" 0=0 (t != m)
DATA
     ( 6*m^3*t*f  + t*(t+m)*(m^4 + m^2*t^2 + t^4) + 3*t*(t-m)*f^2)^3
   + ( 6*m^3*t*f  - t*(t+m)*(m^4 + m^2*t^2 + t^4) - 3*t*(t-m)*f^2)^3
   + (-6*t^3*m*f  + m*(m+t)*(m^4 + m^2*t^2 + t^4) + 3*m*(m-t)*f^2)^3
   - ( 6*t^3*m*f  + m*(m+t)*(m^4 + m^2*t^2 + t^4) + 3*m*(m-t)*f^2)^3
CALL ParameterEquation -expand -f $(DATA) -l -4 -w 3 -e 3 -t Korneck-plus.X02
TEST X02S - sort
SORT test/X02.this.tst

TEST X03 - expand Dutch1 m -> (w+2)
DATA
     ( 1*(w-3)^2 + 16*(w-3) - 21)^3
   + (-1*(w-3)^2 + 16*(w-3) + 21)^3
   + ( 2*(w-3)^2 -  4*(w-3) + 42)^3
   - ( 2*(w-3)^2 +  4*(w-3) + 42)^3
CALL ParameterEquation -expand -f $(DATA) -l -16 -w 1 -e 3 -t Dutch.X03
TEST X03S - sort
SORT test/X03.this.tst

TEST X04 - expand Dutch1 m -> (w-1)
DATA
     ( 1*(w-1)^2 + 16*(w-1) - 21)^3
   + (-1*(w-1)^2 + 16*(w-1) + 21)^3
   + ( 2*(w-1)^2 -  4*(w-1) + 42)^3
   - ( 2*(w-1)^2 +  4*(w-1) + 42)^3
CALL ParameterEquation -expand -f $(DATA) -l -16 -w 1 -e 3 -t Dutch.X04
TEST X04S - sort
SORT test/X04.this.tst

TEST X05 - expand Dutch1 m -> (w+1)
DATA
     ( 1*(w+1)^2 + 16*(w+1) - 21)^3
   + (-1*(w+1)^2 + 16*(w+1) + 21)^3
   + ( 2*(w+1)^2 -  4*(w+1) + 42)^3
   - ( 2*(w+1)^2 +  4*(w+1) + 42)^3
CALL ParameterEquation -expand -f $(DATA) -l -16 -w 1 -e 3 -t Dutch.X05
TEST X05S - sort
SORT test/X05.this.tst

TEST X06 - expand Korneck minus 0=0 (t != m)
DATA
     ( 6*m^3*t*f  + t*(t-m)*(m^4 + m^2*t^2 + t^4) + 3*t*(t+m)*f^2)^3
   + ( 6*m^3*t*f  - t*(t-m)*(m^4 + m^2*t^2 + t^4) - 3*t*(t+m)*f^2)^3
   + (-6*t^3*m*f  + m*(m-t)*(m^4 + m^2*t^2 + t^4) + 3*m*(m+t)*f^2)^3
   - ( 6*t^3*m*f  + m*(m-t)*(m^4 + m^2*t^2 + t^4) + 3*m*(m+t)*f^2)^3
CALL ParameterEquation -expand -f $(DATA) -l -4 -w 3 -e 3 -t Korneck-minus.X06
TEST X06S - sort
SORT test/X06.this.tst

TEST X07 - expand Schwering/Kuehne "S" 0=0
DATA
     ( 3*(p^2 + p*q + q^2)*p*r - 9*r^4)^3
   + (-3*(p^2 + p*q + q^2)*q*r + 9*r^4)^3
   + (-9*p*r^3 + (p^2 + p*q + q^2)^2)^3
   + ( 9*q*r^3 - (p^2 + p*q + q^2)^2)^3
CALL ParameterEquation -expand -f $(DATA)           -l -4 -w 3 -e 3 -t Schwering-Kuehne.X07
TEST X07S - sort
SORT test/X07.this.tst
TEST X07H - shift
CALL ParameterEquation -shift -f test/X07.data.tmp  -l -2 -w 3 -e 3 -t Schwering-Kuehne.X07

TEST X08 - expand Euler/Binet "B" 0=0
DATA
     ( 1 - (p - 3*q)*(p^2 + 3*q^2)  )^3
   + (-1 + (p + 3*q)*(p^2 + 3*q^2)  )^3
   - (     (p + 3*q)-(p^2 + 3*q^2)^2)^3
   - (   - (p - 3*q)+(p^2 + 3*q^2)^2)^3
CALL ParameterEquation -expand -f $(DATA)           -l -6 -w 2 -e 3 -t Euler-Binet.X08
TEST X08S - sort
SORT test/X08.this.tst
TEST X08H - shift
CALL ParameterEquation -shift -f test/X08.data.tmp  -l -4 -w 2 -e 3 -t Euler-Binet.X08

TEST X09 - expand Ramanujan "R" 0=0
DATA
     (3*m^2 + 5*m*n - 5*n^2)^3
   + (4*m^2 - 4*m*n + 6*n^2)^3
   + (5*m^2 - 5*m*n - 3*n^2)^3
   - (6*m^2 - 4*m*n + 4*n^2)^3
CALL ParameterEquation -expand -f $(DATA)           -l -6 -w 2 -e 3 -t Ramanujan.X09
TEST X09S - sort
SORT test/X09.this.tst
TEST X09H - shift
CALL ParameterEquation -shift -f test/X09.data.tmp  -l -4 -w 2 -e 3 -t Ramanujan.X09

TEST X10 - expand Vieta "V" 0=0
DATA
     (m*(1*m^3 - 2*n^3))^3
   + (n*(2*m^3 - 1*n^3))^3
   + (n*(1*m^3 + 1*n^3))^3
   - (m*(1*m^3 + 1*n^3))^3
CALL ParameterEquation -expand -f $(DATA)           -l -6 -w 2 -e 3 -t Vieta.X10
TEST X10S - sort
SORT test/X10.this.tst
TEST X10H - shift
CALL ParameterEquation -shift -f test/X10.data.tmp  -l -4 -w 2 -e 3 -t Vieta.X10

TEST X11 - expand Dutch1 "W" 0=0
DATA
     ( 1*m^2 + 16*m - 21)^3
   + (-1*m^2 + 16*m + 21)^3
   + ( 2*m^2 -  4*m + 42)^3
   - ( 2*m^2 +  4*m + 42)^3
CALL ParameterEquation -expand -f $(DATA)           -l -16 -w 1 -e 3 -t Dutch.X11
TEST X11S - sort
SORT test/X11.this.tst
TEST X11H - shift
CALL ParameterEquation -shift -f test/X11.data.tmp  -l  -8 -w 1 -e 3 -t Dutch.X11

TEST X12 - expand Dutch2 "X" 0=0
DATA
     ((2*m - 1)*(2*m^3 -  6*m^2 + 0*m - 1))^3
   + ((1*m + 1)*(5*m^3 -  9*m^2 + 3*m - 1))^3
   + ((1*m + 1)*(3*m^3 -  3*m^2 + 3*m    ))^3
   - ((2*m - 1)*(3*m^3 -  3*m^2 + 3*m    ))^3
CALL ParameterEquation -expand -f $(DATA)           -l -12 -w 1 -e 3 -t Dutch.X12
TEST X12S - sort
SORT test/X12.this.tst
TEST X12H - shift
CALL ParameterEquation -shift -f test/X12.data.tmp  -l  -8 -w 1 -e 3 -t Dutch.X12

TEST X13H - shift Dutch1 (back)
DATA
   ( - 36 + 14*m + m^2)^3
 + (4 + 18*m - m^2    )^3
 + (48 - 8*m + 2*m^2  )^3
 - (40 + 2*m^2        )^3
CALL ParameterEquation -shift -f $(DATA) 			-l  -8 -w 1 -e 3 -t Dutch.X11.back

TEST X20 - Pythagoras
DATA
  a^2 + b^2 - c^2
CALL ParameterEquation -expand -f $(DATA) 			-l  -4 -w 3 -e 2 -t Pythagoras.X20

#-----------------------------------------
TEST Y01 - different Pythagoras formulas
DATA
+ (1 + 2*x)^2
+ (2*x + 2*x^2)^2
- (1 + 2*x + 2*x^2)^2
CALL ParameterEquation -expand -f $(DATA) -l 16 -w 1 -e 2 -t Pythagoras.Y01
TEST Y01S - sort
SORT test/Y01.this.tst

TEST Y02 - different Pythagoras formulas
DATA
+ ( - 1 - 2*x - 2*y - x^2 - 2*x*y)^2
+ ( - 2*y - 2*y^2 - 2*x*y)^2
- ( - 1 - 2*x - 2*y - x^2 - 2*y^2 - 2*x*y)
CALL ParameterEquation -expand -f $(DATA) -l 16 -w 2 -e 2 -t Pythagoras.Y02
TEST Y02S - sort
SORT test/Y02.this.tst

TEST Y03 - cubic with coeff <= 2
DATA
+ (2 + 2*x + x^2 + x^3)^3
+ (1 - 2*x - x^2 - x^3)^3
+ ( - 1 - 2*x - x^2)^3
- (2 + x + 2*x^2)^3
CALL ParameterEquation -expand -f $(DATA) -l -16 -w 1 -e 3 -t Cubic.Y03
TEST Y03S - sort
SORT test/Y03.this.tst

TEST Y04 - cubic
DATA
+ (1 - 2*x - x^2 - x^3)^3
- ( - 2 - 2*x - x^2 - x^3)^3
- (1 + 2*x + x^2)^3
- (2 + x + 2*x^2)^3
CALL ParameterEquation -expand -f $(DATA) -l -16 -w 1 -e 3 -t Cubic.Y04
TEST Y04S - sort
SORT test/Y04.this.tst<|MERGE_RESOLUTION|>--- conflicted
+++ resolved
@@ -155,7 +155,6 @@
 
 TEST CFA continued fraction: sqrt(cube)
 CALL ContinuedFraction -cube 32
-<<<<<<< HEAD
 
 TEST CFB continued fraction of b-file of A072036
 DATA
@@ -205,8 +204,6 @@
 
 TEST FP2 PrimeFactorization 60
 CALL     PrimeFactorization 60
-=======
->>>>>>> 0f566092
 
 TEST CFD continued fraction A112273     
 DATA
